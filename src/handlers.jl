--- conflicted
+++ resolved
@@ -103,19 +103,11 @@
     m = isempty(method) ? Any : typeof(METHODS[method])
     # get scheme, host, split path into strings & vals
     uri = url isa String ? HTTP.URI(url) : url
-<<<<<<< HEAD
     s = uri.scheme
     sch = !isempty(s) ? typeof(get!(SCHEMES, s, val(s))) : Any
     h = !isempty(uri.host) ? Val{Symbol(uri.host)} : Any
-    hand = handler isa Function ? HandleFunction(handler) : handler
+    hand = handler isa Function ? HandlerFunction(handler) : handler
     register!(r, m, sch, h, uri.path, hand)
-=======
-    s = HTTP.scheme(uri)
-    sch = HTTP.hasscheme(uri) ? typeof(get!(SCHEMES, s, val(s))) : Any
-    h = HTTP.hashostname(uri) ? Val{Symbol(HTTP.hostname(uri))} : Any
-    hand = handler isa Function ? HandlerFunction(handler) : handler
-    register!(r, m, sch, h, HTTP.path(uri), hand)
->>>>>>> 8768b45b
 end
 
 function splitsegments(r::Router, h::Handler, segments)
