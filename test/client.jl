include("resources/TestRequest.jl")
using ..TestRequest
using HTTP
using JSON
using Test

status(r) = r.status
@testset "Custom HTTP Stack" begin
   @testset "Low-level Request" begin
        custom_stack = insert(stack(), StreamLayer, TestLayer)
        result = request(custom_stack, "GET", "https://httpbin.org/ip")

        @test status(result) == 200
    end
end

@testset "Client.jl - $sch" for sch in ["http", "https"]
    @testset "GET, HEAD, POST, PUT, DELETE, PATCH" begin
        @test status(HTTP.get("$sch://httpbin.org/ip")) == 200
        @test status(HTTP.head("$sch://httpbin.org/ip")) == 200
        @test status(HTTP.post("$sch://httpbin.org/ip"; status_exception=false)) == 405
        @test status(HTTP.post("$sch://httpbin.org/post")) == 200
        @test status(HTTP.put("$sch://httpbin.org/put")) == 200
        @test status(HTTP.delete("$sch://httpbin.org/delete")) == 200
        @test status(HTTP.patch("$sch://httpbin.org/patch")) == 200
    end

    @testset "ASync Client Requests" begin
        @test status(fetch(@async HTTP.get("$sch://httpbin.org/ip"))) == 200
        @test status(HTTP.get("$sch://httpbin.org/encoding/utf8")) == 200
    end

    @testset "Query to URI" begin
        r = HTTP.get(merge(HTTP.URI("$sch://httpbin.org/response-headers"); query=Dict("hey"=>"dude")))
        h = Dict(r.headers)
        @test (haskey(h, "Hey") ? h["Hey"] == "dude" : h["hey"] == "dude")
    end

    @testset "Cookie Requests" begin
        empty!(HTTP.CookieRequest.default_cookiejar[1])
        r = HTTP.get("$sch://httpbin.org/cookies", cookies=true)

        body = String(r.body)
        @test replace(replace(body, " "=>""), "\n"=>"")  == "{\"cookies\":{}}"

        r = HTTP.get("$sch://httpbin.org/cookies/set?hey=sailor&foo=bar", cookies=true)
        @test status(r) == 200

        body = String(r.body)
        @test replace(replace(body, " "=>""), "\n"=>"")  == "{\"cookies\":{\"foo\":\"bar\",\"hey\":\"sailor\"}}"

        r = HTTP.get("$sch://httpbin.org/cookies/delete?hey")
        @test isempty(JSON.parse(String(r.body))["cookies"])
    end

    @testset "Client Streaming Test" begin
        r = HTTP.post("$sch://httpbin.org/post"; body="hey")
        @test status(r) == 200

        # stream, but body is too small to actually stream
        r = HTTP.post("$sch://httpbin.org/post"; body="hey", stream=true)
        @test status(r) == 200

        r = HTTP.get("$sch://httpbin.org/stream/100")
        @test status(r) == 200

        bytes = r.body
        a = [JSON.parse(l) for l in split(chomp(String(bytes)), "\n")]
        totallen = length(bytes) # number of bytes to expect

        io = Base.BufferStream()
        r = HTTP.get("$sch://httpbin.org/stream/100"; response_stream=io)
        @test status(r) == 200

        b = [JSON.parse(l) for l in eachline(io)]
        @test a == b
    end

    @testset "Client Body Posting - Vector{UTF8}, String, IOStream, IOBuffer, BufferStream" begin
        @test status(HTTP.post("$sch://httpbin.org/post"; body="hey")) == 200
        @test status(HTTP.post("$sch://httpbin.org/post"; body=UInt8['h','e','y'])) == 200
        io = IOBuffer("hey"); seekstart(io)
        @test status(HTTP.post("$sch://httpbin.org/post"; body=io)) == 200
        tmp = tempname()
        open(f->write(f, "hey"), tmp, "w")
        io = open(tmp)
        @test status(HTTP.post("$sch://httpbin.org/post"; body=io, enablechunked=false)) == 200
        close(io); rm(tmp)
        f = Base.BufferStream()
        write(f, "hey")
        close(f)
        @test status(HTTP.post("$sch://httpbin.org/post"; body=f, enablechunked=false)) == 200
    end

    @testset "Chunksize" begin
        #     https://github.com/JuliaWeb/HTTP.jl/issues/60
        #     Currently httpbin.org responds with 411 status and “Length Required”
        #     message to any POST/PUT requests that are sent using chunked encoding
        #     See https://github.com/kennethreitz/httpbin/issues/340#issuecomment-330176449
        println("client transfer-encoding chunked")
        @test status(HTTP.post("$sch://httpbin.org/post"; body="hey", #=chunksize=2=#)) == 200
        @test status(HTTP.post("$sch://httpbin.org/post"; body=UInt8['h','e','y'], #=chunksize=2=#)) == 200
        io = IOBuffer("hey"); seekstart(io)
        @test status(HTTP.post("$sch://httpbin.org/post"; body=io, #=chunksize=2=#)) == 200
        tmp = tempname()
        open(f->write(f, "hey"), tmp, "w")
        io = open(tmp)
        @test status(HTTP.post("$sch://httpbin.org/post"; body=io, #=chunksize=2=#)) == 200
        close(io); rm(tmp)
        f = Base.BufferStream()
        write(f, "hey")
        close(f)
        @test status(HTTP.post("$sch://httpbin.org/post"; body=f, #=chunksize=2=#)) == 200
    end

    @testset "ASync Client Request Body" begin
        f = Base.BufferStream()
        write(f, "hey")
        t = @async HTTP.post("$sch://httpbin.org/post"; body=f, enablechunked=false)
        #fetch(f) # fetch for the async call to write it's first data
        write(f, " there ") # as we write to f, it triggers another chunk to be sent in our async request
        write(f, "sailor")
        close(f) # setting eof on f causes the async request to send a final chunk and return the response
        @test status(fetch(t)) == 200
    end

    @testset "Client Redirect Following - $read_method" for read_method in ["GET", "HEAD"]
        @test status(HTTP.request(read_method, "$sch://httpbin.org/redirect/1")) ==200
        @test status(HTTP.request(read_method, "$sch://httpbin.org/redirect/1", redirect=false)) == 302
        @test status(HTTP.request(read_method, "$sch://httpbin.org/redirect/6")) == 302 #over max number of redirects
        @test status(HTTP.request(read_method, "$sch://httpbin.org/relative-redirect/1")) == 200
        @test status(HTTP.request(read_method, "$sch://httpbin.org/absolute-redirect/1")) == 200
        @test status(HTTP.request(read_method, "$sch://httpbin.org/redirect-to?url=http%3A%2F%2Fgoogle.com")) == 200
    end

    @testset "Client Basic Auth" begin
        @test status(HTTP.get("$sch://user:pwd@httpbin.org/basic-auth/user/pwd"; basic_authorization=true)) == 200
        @test status(HTTP.get("$sch://user:pwd@httpbin.org/hidden-basic-auth/user/pwd"; basic_authorization=true)) == 200
        @test status(HTTP.get("$sch://test:%40test@httpbin.org/basic-auth/test/%40test"; basic_authorization=true)) == 200
    end

    @testset "Misc" begin
        @test status(HTTP.post("$sch://httpbin.org/post"; body="√")) == 200
        r = HTTP.request("GET", "$sch://httpbin.org/ip")
        @test status(r) == 200

        uri = HTTP.URI("$sch://httpbin.org/ip")
        r = HTTP.request("GET", uri)
        @test status(r) == 200
        r = HTTP.get(uri)
        @test status(r) == 200

        r = HTTP.request("GET", "$sch://httpbin.org/ip")
        @test status(r) == 200

        uri = HTTP.URI("$sch://httpbin.org/ip")
        r = HTTP.request("GET", uri)
        @test status(r) == 200

        r = HTTP.get("$sch://httpbin.org/image/png")
        @test status(r) == 200

        # ensure we can use AbstractString for requests
        r = HTTP.get(SubString("http://httpbin.org/ip",1))

        # canonicalizeheaders
        @test status(HTTP.get("$sch://httpbin.org/ip"; canonicalizeheaders=false)) == 200
    end

    @testset "openraw client method - $socket_protocol" for socket_protocol in ["wss", "ws"]
        # WebSockets require valid headers.
        headers = Dict(
            "Upgrade" => "websocket",
            "Connection" => "Upgrade",
            "Sec-WebSocket-Key" => "dGhlIHNhbXBsZSBub25jZQ==",
            "Sec-WebSocket-Version" => "13")

        socket, response = HTTP.openraw("GET", "$sch://echo.websocket.org", headers)

        @test response.status == 101

        # This is an example text frame from RFC 6455, section 5.7. It sends the text "Hello" to the
        # echo server, and so we expect "Hello" back, in an unmasked frame.
        frame = UInt8[0x81, 0x85, 0x37, 0xfa, 0x21, 0x3d, 0x7f, 0x9f, 0x4d, 0x51, 0x58]

        write(socket, frame)

        # The frame we expect back looks like `expectedframe`.
        expectedframe = UInt8[0x81, 0x05, 0x48, 0x65, 0x6c, 0x6c, 0x6f]

        # Note the spec for read says:
        #     read(s::IO, nb=typemax(Int))
        # Read at most nb bytes from s, returning a Vector{UInt8} of the bytes read.
        # ... so read will return less than 7 bytes unless we wait first:
        eof(socket)
        actualframe = read(socket, 7)
        @test expectedframe == actualframe

        close(socket)
    end
end

<<<<<<< HEAD
@testset "HTTP.open accepts method::Symbol" begin
    @test status(HTTP.open(x -> x, :GET, "http://httpbin.org/ip")) == 200
end

end # @testset "HTTP.Client"
=======
@testset "Public entry point of HTTP.request and friends (e.g. issue #463)" begin
    headers = Dict("User-Agent" => "HTTP.jl")
    query = Dict("hello" => "world")
    body = UInt8[1, 2, 3]
    stack = HTTP.stack()
    function test(r, m)
        @test r.status == 200
        d = JSON.parse(IOBuffer(HTTP.payload(r)))
        @test d["headers"]["User-Agent"] == "HTTP.jl"
        @test d["data"] == "\x01\x02\x03"
        @test endswith(d["url"], "?hello=world")
        @test d["method"] == m
    end
    for uri in ("https://httpbin.org/anything", HTTP.URI("https://httpbin.org/anything"))
        # HTTP.request
        test(HTTP.request("GET", uri; headers=headers, body=body, query=query), "GET")
        test(HTTP.request("GET", uri, headers; body=body, query=query), "GET")
        test(HTTP.request("GET", uri, headers, body; query=query), "GET")
        !isa(uri, HTTP.URI) && test(HTTP.request(stack, "GET", uri; headers=headers, body=body, query=query), "GET")
        test(HTTP.request(stack, "GET", uri, headers; body=body, query=query), "GET")
        test(HTTP.request(stack, "GET", uri, headers, body; query=query), "GET")
        # HTTP.get
        test(HTTP.get(uri; headers=headers, body=body, query=query), "GET")
        test(HTTP.get(uri, headers; body=body, query=query), "GET")
        test(HTTP.get(uri, headers, body; query=query), "GET")
        # HTTP.put
        test(HTTP.put(uri; headers=headers, body=body, query=query), "PUT")
        test(HTTP.put(uri, headers; body=body, query=query), "PUT")
        test(HTTP.put(uri, headers, body; query=query), "PUT")
        # HTTP.post
        test(HTTP.post(uri; headers=headers, body=body, query=query), "POST")
        test(HTTP.post(uri, headers; body=body, query=query), "POST")
        test(HTTP.post(uri, headers, body; query=query), "POST")
        # HTTP.patch
        test(HTTP.patch(uri; headers=headers, body=body, query=query), "PATCH")
        test(HTTP.patch(uri, headers; body=body, query=query), "PATCH")
        test(HTTP.patch(uri, headers, body; query=query), "PATCH")
        # HTTP.delete
        test(HTTP.delete(uri; headers=headers, body=body, query=query), "DELETE")
        test(HTTP.delete(uri, headers; body=body, query=query), "DELETE")
        test(HTTP.delete(uri, headers, body; query=query), "DELETE")
    end
end
>>>>>>> 8aa36879
<|MERGE_RESOLUTION|>--- conflicted
+++ resolved
@@ -200,13 +200,12 @@
     end
 end
 
-<<<<<<< HEAD
+end # @testset "HTTP.Client"
+
 @testset "HTTP.open accepts method::Symbol" begin
     @test status(HTTP.open(x -> x, :GET, "http://httpbin.org/ip")) == 200
 end
 
-end # @testset "HTTP.Client"
-=======
 @testset "Public entry point of HTTP.request and friends (e.g. issue #463)" begin
     headers = Dict("User-Agent" => "HTTP.jl")
     query = Dict("hello" => "world")
@@ -249,5 +248,4 @@
         test(HTTP.delete(uri, headers; body=body, query=query), "DELETE")
         test(HTTP.delete(uri, headers, body; query=query), "DELETE")
     end
-end
->>>>>>> 8aa36879
+end