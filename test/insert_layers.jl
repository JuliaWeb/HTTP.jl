--- conflicted
+++ resolved
@@ -17,12 +17,8 @@
 @testset "HTTP Stack Inserting" begin
 
     @testset "Insert - Beginning" begin
-<<<<<<< HEAD
-        result = insert(stack(), RedirectLayer, TestLayer)
-=======
         expected = TestLayer{TopLayer{RedirectLayer{BasicAuthLayer{MessageLayer{RetryLayer{ExceptionLayer{ConnectionPoolLayer{StreamLayer{Union{}}}}}}}}}}
         result = insert(stack(), TopLayer, TestLayer)
->>>>>>> 11bcccc0
 
         @test expected == result
     end
