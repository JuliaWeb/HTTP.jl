using HTTP
using HTTP.Test

module ParserTest

using ..Test

import ..HTTP
import ..HTTP.pairs

using HTTP.Messages
using HTTP.Parsers

const DEFAULT_PARSER = Parser()

import Base.==

const Headers = Vector{Pair{String,String}}

==(a::Request,b::Request) = (a.method         == b.method)    &&
                            (a.version        == b.version)   &&
                            (a.headers        == b.headers)   &&
                            (a.body           == b.body)


function HTTP.IOExtras.unread!(io::BufferStream, bytes)
    if length(bytes) == 0
        return
    end
    if HTTP.bytesavailable(io) > 0
        buf = readavailable(io)
        write(io, bytes)
        write(io, buf)
    else
        write(io, bytes)
    end
    return
end

function Base.length(io::IOBuffer)
    mark(io)
    seek(io, 0)
    n = HTTP.bytesavailable(io)
    reset(io)
    return n
end

macro errmsg(expr)
    esc(quote
        try
            $expr
        catch e
            sprint(show, e)
        end
    end)
end


parse!(parser::Parser, message::Messages.Message, body, bytes)::Int =
    parse!(parser, message, body, Vector{UInt8}(bytes))

function parse!(parser::Parser, message::Messages.Message, body, bytes::Vector{UInt8})::Int

    l = length(bytes)
    count = 0
    while count < l
        if !headerscomplete(parser)
            excess = parseheaders(parser, String(bytes)) do h
                appendheader(message, h)
            end
            readstartline!(parser.message, message)
        else
            if ischunked(message)
                fragment, excess = parsebody(parser, bytes)
                write(body, fragment)
            else
                n = min(length(bytes), bodylength(message) - length(body))
                write(body, view(bytes, 1:n))
                count += n
                break
            end
        end
        count += length(bytes) - (excess == nothing ? 0 : length(excess))
        bytes = excess
        if ischunked(message) && messagecomplete(parser)
            break
        end
    end
    return count
end


mutable struct Message
  name::String
  raw::String
  method::String
  status_code::Int
  response_status::String
  request_path::String
  request_url::String
  fragment::String
  query_string::String
  body::String
  body_size::Int
  host::String
  userinfo::String
  port::String
  num_headers::Int
  headers::Headers
  should_keep_alive::Bool
  upgrade::String
  http_major::Int
  http_minor::Int

  Message(name::String) = new(name, "", "GET", 200, "", "", "", "", "", "", 0, "", "", "", 0, Headers(), true, "", 1, 1)
end

function Message(; name::String="", kwargs...)
  m = Message(name)
  for (k, v) in pairs(kwargs)
      try
          setfield!(m, k, v)
      catch e
          error("error setting k=$k, v=$v")
      end
  end
  return m
end



#= * R E Q U E S T S * =#
const requests = Message[
Message(name= "curl get"
,raw= "GET /test HTTP/1.1\r\n" *
       "User-Agent: curl/7.18.0 (i486-pc-linux-gnu) libcurl/7.18.0 OpenSSL/0.9.8g zlib/1.2.3.3 libidn/1.1\r\n" *
       "Host:0.0.0.0=5000\r\n" * # missing space after colon
       "Accept: */*\r\n" *
       "\r\n"
,should_keep_alive= true
,http_major= 1
,http_minor= 1
,method= "GET"
,query_string= ""
,fragment= ""
,request_path= "/test"
,request_url= "/test"
,num_headers= 3
,headers=[
    "User-Agent"=> "curl/7.18.0 (i486-pc-linux-gnu) libcurl/7.18.0 OpenSSL/0.9.8g zlib/1.2.3.3 libidn/1.1"
  , "Host"=> "0.0.0.0=5000"
  , "Accept"=> "*/*"
  ]
,body= ""
), Message(name= "firefox get"
,raw= "GET /favicon.ico HTTP/1.1\r\n" *
       "Host: 0.0.0.0=5000\r\n" *
       "User-Agent: Mozilla/5.0 (X11; U; Linux i686; en-US; rv:1.9) Gecko/2008061015 Firefox/3.0\r\n" *
       "Accept: text/html,application/xhtml+xml,application/xml;q=0.9,*/*;q=0.8\r\n" *
       "Accept-Language: en-us,en;q=0.5\r\n" *
       "Accept-Encoding: gzip,deflate\r\n" *
       "Accept-Charset: ISO-8859-1,utf-8;q=0.7,*;q=0.7\r\n" *
       "Keep-Alive: 300\r\n" *
       "Connection: keep-alive\r\n" *
       "\r\n"
,should_keep_alive= true
,http_major= 1
,http_minor= 1
,method= "GET"
,query_string= ""
,fragment= ""
,request_path= "/favicon.ico"
,request_url= "/favicon.ico"
,num_headers= 8
,headers=[
    "Host"=> "0.0.0.0=5000"
  , "User-Agent"=> "Mozilla/5.0 (X11; U; Linux i686; en-US; rv:1.9) Gecko/2008061015 Firefox/3.0"
  , "Accept"=> "text/html,application/xhtml+xml,application/xml;q=0.9,*/*;q=0.8"
  , "Accept-Language"=> "en-us,en;q=0.5"
  , "Accept-Encoding"=> "gzip,deflate"
  , "Accept-Charset"=> "ISO-8859-1,utf-8;q=0.7,*;q=0.7"
  , "Keep-Alive"=> "300"
  , "Connection"=> "keep-alive"
]
,body= ""
), Message(name= "abcdefgh"
,raw= "GET /abcdefgh HTTP/1.1\r\n" *
       "aaaaaaaaaaaaa:++++++++++\r\n" *
       "\r\n"
,should_keep_alive= true
,http_major= 1
,http_minor= 1
,method= "GET"
,query_string= ""
,fragment= ""
,request_path= "/abcdefgh"
,request_url= "/abcdefgh"
,num_headers= 1
,headers=[
    "Aaaaaaaaaaaaa"=>  "++++++++++"
]
,body= ""
), Message(name= "fragment in url"
,raw= "GET /forums/1/topics/2375?page=1#posts-17408 HTTP/1.1\r\n" *
       "\r\n"
,should_keep_alive= true
,http_major= 1
,http_minor= 1
,method= "GET"
,query_string= "page=1"
,fragment= "posts-17408"
,request_path= "/forums/1/topics/2375"
#= XXX request url does include fragment? =#
,request_url= "/forums/1/topics/2375?page=1#posts-17408"
,num_headers= 0
,body= ""
), Message(name= "get no headers no body"
,raw= "GET /get_no_headers_no_body/world HTTP/1.1\r\n" *
       "\r\n"
,should_keep_alive= true
,http_major= 1
,http_minor= 1
,method= "GET"
,query_string= ""
,fragment= ""
,request_path= "/get_no_headers_no_body/world"
,request_url= "/get_no_headers_no_body/world"
,num_headers= 0
,body= ""
), Message(name= "get one header no body"
,raw= "GET /get_one_header_no_body HTTP/1.1\r\n" *
       "Accept: */*\r\n" *
       "\r\n"
,should_keep_alive= true
,http_major= 1
,http_minor= 1
,method= "GET"
,query_string= ""
,fragment= ""
,request_path= "/get_one_header_no_body"
,request_url= "/get_one_header_no_body"
,num_headers= 1
,headers=[
     "Accept" => "*/*"
]
,body= ""
), Message(name= "get funky content length body hello"
,raw= "GET /get_funky_content_length_body_hello HTTP/1.0\r\n" *
       "conTENT-Length: 5\r\n" *
       "\r\n" *
       "HELLO"
,should_keep_alive= false
,http_major= 1
,http_minor= 0
,method= "GET"
,query_string= ""
,fragment= ""
,request_path= "/get_funky_content_length_body_hello"
,request_url= "/get_funky_content_length_body_hello"
,num_headers= 1
,headers=[
     "Content-Length" => "5"
]
,body= "HELLO"
), Message(name= "post identity body world"
,raw= "POST /post_identity_body_world?q=search#hey HTTP/1.1\r\n" *
       "Accept: */*\r\n" *
       "Transfer-Encoding: identity\r\n" *
       "Content-Length: 5\r\n" *
       "\r\n" *
       "World"
,should_keep_alive= true
,http_major= 1
,http_minor= 1
,method= "POST"
,query_string= "q=search"
,fragment= "hey"
,request_path= "/post_identity_body_world"
,request_url= "/post_identity_body_world?q=search#hey"
,num_headers= 3
,headers=[
    "Accept"=> "*/*"
  , "Transfer-Encoding"=> "identity"
  , "Content-Length"=> "5"
]
,body= "World"
), Message(name= "post - chunked body: all your base are belong to us"
,raw= "POST /post_chunked_all_your_base HTTP/1.1\r\n" *
       "Transfer-Encoding: chunked\r\n" *
       "\r\n" *
       "1e\r\nall your base are belong to us\r\n" *
       "0\r\n" *
       "\r\n"
,should_keep_alive= true
,http_major= 1
,http_minor= 1
,method= "POST"
,query_string= ""
,fragment= ""
,request_path= "/post_chunked_all_your_base"
,request_url= "/post_chunked_all_your_base"
,num_headers= 1
,headers=[
    "Transfer-Encoding" => "chunked"
]
,body= "all your base are belong to us"
), Message(name= "two chunks ; triple zero ending"
,raw= "POST /two_chunks_mult_zero_end HTTP/1.1\r\n" *
       "Transfer-Encoding: chunked\r\n" *
       "\r\n" *
       "5\r\nhello\r\n" *
       "6\r\n world\r\n" *
       "000\r\n" *
       "\r\n"
,should_keep_alive= true
,http_major= 1
,http_minor= 1
,method= "POST"
,query_string= ""
,fragment= ""
,request_path= "/two_chunks_mult_zero_end"
,request_url= "/two_chunks_mult_zero_end"
,num_headers= 1
,headers=[
    "Transfer-Encoding"=> "chunked"
]
,body= "hello world"
), Message(name= "chunked with trailing headers. blech."
,raw= "POST /chunked_w_trailing_headers HTTP/1.1\r\n" *
       "Transfer-Encoding: chunked\r\n" *
       "\r\n" *
       "5\r\nhello\r\n" *
       "6\r\n world\r\n" *
       "0\r\n" *
       "Vary: *\r\n" *
       "Content-Type: text/plain\r\n" *
       "\r\n"
,should_keep_alive= true
,http_major= 1
,http_minor= 1
,method= "POST"
,query_string= ""
,fragment= ""
,request_path= "/chunked_w_trailing_headers"
,request_url= "/chunked_w_trailing_headers"
,num_headers= 3
,headers=[
    "Transfer-Encoding"=>  "chunked"
  , "Vary"=> "*"
  , "Content-Type"=> "text/plain"
]
,body= "hello world"
), Message(name= "with excessss after the length"
,raw= "POST /chunked_w_excessss_after_length HTTP/1.1\r\n" *
       "Transfer-Encoding: chunked\r\n" *
       "\r\n" *
       "5; ihatew3;whattheheck=aretheseparametersfor\r\nhello\r\n" *
       "6; blahblah; blah\r\n world\r\n" *
       "0\r\n" *
       "\r\n"
,should_keep_alive= true
,http_major= 1
,http_minor= 1
,method= "POST"
,query_string= ""
,fragment= ""
,request_path= "/chunked_w_excessss_after_length"
,request_url= "/chunked_w_excessss_after_length"
,num_headers= 1
,headers=[
    "Transfer-Encoding"=> "chunked"
]
,body= "hello world"
), Message(name= "with quotes"
,raw= "GET /with_\"stupid\"_quotes?foo=\"bar\" HTTP/1.1\r\n\r\n"
,should_keep_alive= true
,http_major= 1
,http_minor= 1
,method= "GET"
,query_string= "foo=\"bar\""
,fragment= ""
,request_path= "/with_\"stupid\"_quotes"
,request_url= "/with_\"stupid\"_quotes?foo=\"bar\""
,num_headers= 0
,headers=Headers()
,body= ""
), Message(name = "apachebench get"
,raw= "GET /test HTTP/1.0\r\n" *
       "Host: 0.0.0.0:5000\r\n" *
       "User-Agent: ApacheBench/2.3\r\n" *
       "Accept: */*\r\n\r\n"
,should_keep_alive= false
,http_major= 1
,http_minor= 0
,method= "GET"
,query_string= ""
,fragment= ""
,request_path= "/test"
,request_url= "/test"
,num_headers= 3
,headers=[ "Host"=> "0.0.0.0:5000"
           , "User-Agent"=> "ApacheBench/2.3"
           , "Accept"=> "*/*"
         ]
,body= ""
), Message(name = "query url with question mark"
,raw= "GET /test.cgi?foo=bar?baz HTTP/1.1\r\n\r\n"
,should_keep_alive= true
,http_major= 1
,http_minor= 1
,method= "GET"
,query_string= "foo=bar?baz"
,fragment= ""
,request_path= "/test.cgi"
,request_url= "/test.cgi?foo=bar?baz"
,num_headers= 0
,headers=Headers()
,body= ""
), Message(name = "newline prefix get"
,raw= "\r\nGET /test HTTP/1.1\r\n\r\n"
,should_keep_alive= true
,http_major= 1
,http_minor= 1
,method= "GET"
,query_string= ""
,fragment= ""
,request_path= "/test"
,request_url= "/test"
,num_headers= 0
,headers=Headers()
,body= ""
), Message(name = "upgrade request"
,raw= "GET /demo HTTP/1.1\r\n" *
       "Host: example.com\r\n" *
       "Connection: Upgrade\r\n" *
       "Sec-WebSocket-Key2: 12998 5 Y3 1  .P00\r\n" *
       "Sec-WebSocket-Protocol: sample\r\n" *
       "Upgrade: WebSocket\r\n" *
       "Sec-WebSocket-Key1: 4 @1  46546xW%0l 1 5\r\n" *
       "Origin: http://example.com\r\n" *
       "\r\n" *
       "Hot diggity dogg"
,should_keep_alive= true
,http_major= 1
,http_minor= 1
,method= "GET"
,query_string= ""
,fragment= ""
,request_path= "/demo"
,request_url= "/demo"
,num_headers= 7
,upgrade="Hot diggity dogg"
,headers=[ "Host"=> "example.com"
           , "Connection"=> "Upgrade"
           , "Sec-Websocket-Key2"=> "12998 5 Y3 1  .P00"
           , "Sec-Websocket-Protocol"=> "sample"
           , "Upgrade"=> "WebSocket"
           , "Sec-Websocket-Key1"=> "4 @1  46546xW%0l 1 5"
           , "Origin"=> "http://example.com"
         ]
,body= ""
), Message(name = "connect request"
,raw= "CONNECT 0-home0.netscape.com:443 HTTP/1.0\r\n" *
       "User-agent: Mozilla/1.1N\r\n" *
       "Proxy-authorization: basic aGVsbG86d29ybGQ=\r\n" *
       "\r\n" *
       "some data\r\n" *
       "and yet even more data"
,should_keep_alive= false
,http_major= 1
,http_minor= 0
,method= "CONNECT"
,query_string= ""
,fragment= ""
,request_path= ""
,host="0-home0.netscape.com"
,port="443"
,request_url= "0-home0.netscape.com:443"
,num_headers= 2
,upgrade="some data\r\nand yet even more data"
,headers=[ "User-Agent"=> "Mozilla/1.1N"
           , "Proxy-Authorization"=> "basic aGVsbG86d29ybGQ="
         ]
,body= ""
), Message(name= "report request"
,raw= "REPORT /test HTTP/1.1\r\n" *
       "\r\n"
,should_keep_alive= true
,http_major= 1
,http_minor= 1
,method= "REPORT"
,query_string= ""
,fragment= ""
,request_path= "/test"
,request_url= "/test"
,num_headers= 0
,headers=Headers()
,body= ""
), Message(name= "request with no http version"
,raw= "GET /\r\n" *
       "\r\n"
,should_keep_alive= false
,http_major= 0
,http_minor= 9
,method= "GET"
,query_string= ""
,fragment= ""
,request_path= "/"
,request_url= "/"
,num_headers= 0
,headers=Headers()
,body= ""
), Message(name= "m-search request"
,raw= "M-SEARCH * HTTP/1.1\r\n" *
       "HOST: 239.255.255.250:1900\r\n" *
       "MAN: \"ssdp:discover\"\r\n" *
       "ST: \"ssdp:all\"\r\n" *
       "\r\n"
,should_keep_alive= true
,http_major= 1
,http_minor= 1
,method= "M-SEARCH"
,query_string= ""
,fragment= ""
,request_path= "*"
,request_url= "*"
,num_headers= 3
,headers=[ "Host"=> "239.255.255.250:1900"
           , "Man"=> "\"ssdp:discover\""
           , "St"=> "\"ssdp:all\""
         ]
,body= ""
), Message(name= "host terminated by a query string"
,raw= "GET http://hypnotoad.org?hail=all HTTP/1.1\r\n" *
       "\r\n"
,should_keep_alive= true
,http_major= 1
,http_minor= 1
,method= "GET"
,query_string= "hail=all"
,fragment= ""
,request_path= ""
,request_url= "http://hypnotoad.org?hail=all"
,host= "hypnotoad.org"
,num_headers= 0
,headers=Headers()
,body= ""
), Message(name= "host:port terminated by a query string"
,raw= "GET http://hypnotoad.org:1234?hail=all HTTP/1.1\r\n" *
       "\r\n"
,should_keep_alive= true
,http_major= 1
,http_minor= 1
,method= "GET"
,query_string= "hail=all"
,fragment= ""
,request_path= ""
,request_url= "http://hypnotoad.org:1234?hail=all"
,host= "hypnotoad.org"
,port= "1234"
,num_headers= 0
,headers=Headers()
,body= ""
), Message(name= "host:port terminated by a space"
,raw= "GET http://hypnotoad.org:1234 HTTP/1.1\r\n" *
       "\r\n"
,should_keep_alive= true
,http_major= 1
,http_minor= 1
,method= "GET"
,query_string= ""
,fragment= ""
,request_path= ""
,request_url= "http://hypnotoad.org:1234"
,host= "hypnotoad.org"
,port= "1234"
,num_headers= 0
,headers=Headers()
,body= ""
), Message(name = "PATCH request"
,raw= "PATCH /file.txt HTTP/1.1\r\n" *
       "Host: www.example.com\r\n" *
       "Content-Type: application/example\r\n" *
       "If-Match: \"e0023aa4e\"\r\n" *
       "Content-Length: 10\r\n" *
       "\r\n" *
       "cccccccccc"
,should_keep_alive= true
,http_major= 1
,http_minor= 1
,method= "PATCH"
,query_string= ""
,fragment= ""
,request_path= "/file.txt"
,request_url= "/file.txt"
,num_headers= 4
,headers=[ "Host"=> "www.example.com"
           , "Content-Type"=> "application/example"
           , "If-Match"=> "\"e0023aa4e\""
           , "Content-Length"=> "10"
         ]
,body= "cccccccccc"
), Message(name = "connect caps request"
,raw= "CONNECT HOME0.NETSCAPE.COM:443 HTTP/1.0\r\n" *
       "User-agent: Mozilla/1.1N\r\n" *
       "Proxy-authorization: basic aGVsbG86d29ybGQ=\r\n" *
       "\r\n"
,should_keep_alive= false
,http_major= 1
,http_minor= 0
,method= "CONNECT"
,query_string= ""
,fragment= ""
,request_path= ""
,request_url= "HOME0.NETSCAPE.COM:443"
,host="HOME0.NETSCAPE.COM"
,port="443"
,num_headers= 2
,upgrade=""
,headers=[ "User-Agent"=> "Mozilla/1.1N"
           , "Proxy-Authorization"=> "basic aGVsbG86d29ybGQ="
         ]
,body= ""
), Message(name= "utf-8 path request"
,raw= "GET /δ¶/δt/pope?q=1#narf HTTP/1.1\r\n" *
       "Host: github.com\r\n" *
       "\r\n"
,should_keep_alive= true
,http_major= 1
,http_minor= 1
,method= "GET"
,query_string= "q=1"
,fragment= "narf"
,request_path= "/δ¶/δt/pope"
,request_url= "/δ¶/δt/pope?q=1#narf"
,num_headers= 1
,headers=["Host" => "github.com"]
,body= ""
), Message(name = "hostname underscore"
,raw= "CONNECT home_0.netscape.com:443 HTTP/1.0\r\n" *
       "User-agent: Mozilla/1.1N\r\n" *
       "Proxy-authorization: basic aGVsbG86d29ybGQ=\r\n" *
       "\r\n"
,should_keep_alive= false
,http_major= 1
,http_minor= 0
,method= "CONNECT"
,query_string= ""
,fragment= ""
,request_path= ""
,request_url= "home_0.netscape.com:443"
,host="home_0.netscape.com"
,port="443"
,num_headers= 2
,upgrade=""
,headers=[ "User-Agent"=> "Mozilla/1.1N"
           , "Proxy-Authorization"=> "basic aGVsbG86d29ybGQ="
         ]
,body= ""
), Message(name = "eat CRLF between requests, no \"Connection: close\" header"
,raw= "POST / HTTP/1.1\r\n" *
       "Host: www.example.com\r\n" *
       "Content-Type: application/x-www-form-urlencoded\r\n" *
       "Content-Length: 4\r\n" *
       "\r\n" *
       "q=42\r\n" #= note the trailing CRLF =#
,should_keep_alive= true
,http_major= 1
,http_minor= 1
,method= "POST"
,query_string= ""
,fragment= ""
,request_path= "/"
,request_url= "/"
,num_headers= 3
,upgrade= ""
,headers=[ "Host"=> "www.example.com"
           , "Content-Type"=> "application/x-www-form-urlencoded"
           , "Content-Length"=> "4"
         ]
,body= "q=42"
), Message(name = "eat CRLF between requests even if \"Connection: close\" is set"
,raw= "POST / HTTP/1.1\r\n" *
       "Host: www.example.com\r\n" *
       "Content-Type: application/x-www-form-urlencoded\r\n" *
       "Content-Length: 4\r\n" *
       "Connection: close\r\n" *
       "\r\n" *
       "q=42\r\n" #= note the trailing CRLF =#
,should_keep_alive= false
,http_major= 1
,http_minor= 1
,method= "POST"
,query_string= ""
,fragment= ""
,request_path= "/"
,request_url= "/"
,num_headers= 4
,upgrade= ""
,headers=[ "Host"=> "www.example.com"
           , "Content-Type"=> "application/x-www-form-urlencoded"
           , "Content-Length"=> "4"
           , "Connection"=> "close"
         ]
,body= "q=42"
), Message(name = "PURGE request"
,raw= "PURGE /file.txt HTTP/1.1\r\n" *
       "Host: www.example.com\r\n" *
       "\r\n"
,should_keep_alive= true
,http_major= 1
,http_minor= 1
,method= "PURGE"
,query_string= ""
,fragment= ""
,request_path= "/file.txt"
,request_url= "/file.txt"
,num_headers= 1
,headers=[ "Host"=> "www.example.com" ]
,body= ""
), Message(name = "SEARCH request"
,raw= "SEARCH / HTTP/1.1\r\n" *
       "Host: www.example.com\r\n" *
       "\r\n"
,should_keep_alive= true
,http_major= 1
,http_minor= 1
,method= "SEARCH"
,query_string= ""
,fragment= ""
,request_path= "/"
,request_url= "/"
,num_headers= 1
,headers=[ "Host"=> "www.example.com"]
,body= ""
), Message(name= "host:port and basic_auth"
,raw= "GET http://a%12:b!&*\$@hypnotoad.org:1234/toto HTTP/1.1\r\n" *
       "\r\n"
,should_keep_alive= true
,http_major= 1
,http_minor= 1
,method= "GET"
,fragment= ""
,request_path= "/toto"
,request_url= "http://a%12:b!&*\$@hypnotoad.org:1234/toto"
,host= "hypnotoad.org"
,userinfo= "a%12:b!&*\$"
,port= "1234"
,num_headers= 0
,headers=Headers()
,body= ""
), Message(name = "upgrade post request"
,raw= "POST /demo HTTP/1.1\r\n" *
       "Host: example.com\r\n" *
       "Connection: Upgrade\r\n" *
       "Upgrade: HTTP/2.0\r\n" *
       "Content-Length: 15\r\n" *
       "\r\n" *
       "sweet post body" *
       "Hot diggity dogg"
,should_keep_alive= true
,http_major= 1
,http_minor= 1
,method= "POST"
,request_path= "/demo"
,request_url= "/demo"
,num_headers= 4
,upgrade="Hot diggity dogg"
,headers=[ "Host"=> "example.com"
           , "Connection"=> "Upgrade"
           , "Upgrade"=> "HTTP/2.0"
           , "Content-Length"=> "15"
         ]
,body= "sweet post body"
), Message(name = "connect with body request"
,raw= "CONNECT foo.bar.com:443 HTTP/1.0\r\n" *
       "User-agent: Mozilla/1.1N\r\n" *
       "Proxy-authorization: basic aGVsbG86d29ybGQ=\r\n" *
       "Content-Length: 10\r\n" *
       "\r\n" *
       "blarfcicle"
,should_keep_alive= false
,http_major= 1
,http_minor= 0
,method= "CONNECT"
,request_url= "foo.bar.com:443"
,host="foo.bar.com"
,port="443"
,num_headers= 3
,upgrade=""
,headers=[ "User-Agent"=> "Mozilla/1.1N"
           , "Proxy-Authorization"=> "basic aGVsbG86d29ybGQ="
           , "Content-Length"=> "10"
         ]
,body= "blarfcicle"
), Message(name = "link request"
,raw= "LINK /images/my_dog.jpg HTTP/1.1\r\n" *
       "Host: example.com\r\n" *
       "Link: <http://example.com/profiles/joe>; rel=\"tag\"\r\n" *
       "Link: <http://example.com/profiles/sally>; rel=\"tag\"\r\n" *
       "\r\n"
,should_keep_alive= true
,http_major= 1
,http_minor= 1
,method= "LINK"
,request_path= "/images/my_dog.jpg"
,request_url= "/images/my_dog.jpg"
,query_string= ""
,fragment= ""
,num_headers= 2
,headers=[ "Host"=> "example.com"
           , "Link"=> "<http://example.com/profiles/joe>; rel=\"tag\", <http://example.com/profiles/sally>; rel=\"tag\""
         ]
,body= ""
), Message(name = "link request"
,raw= "UNLINK /images/my_dog.jpg HTTP/1.1\r\n" *
       "Host: example.com\r\n" *
       "Link: <http://example.com/profiles/sally>; rel=\"tag\"\r\n" *
       "\r\n"
,should_keep_alive= true
,http_major= 1
,http_minor= 1
,method= "UNLINK"
,request_path= "/images/my_dog.jpg"
,request_url= "/images/my_dog.jpg"
,query_string= ""
,fragment= ""
,num_headers= 2
,headers=[ "Host"=> "example.com"
     , "Link"=> "<http://example.com/profiles/sally>; rel=\"tag\""
         ]
,body= ""
), Message(name = "multiple connection header values with folding"
,raw= "GET /demo HTTP/1.1\r\n" *
       "Host: example.com\r\n" *
       "Connection: Something,\r\n" *
       " Upgrade, ,Keep-Alive\r\n" *
       "Sec-WebSocket-Key2: 12998 5 Y3 1  .P00\r\n" *
       "Sec-WebSocket-Protocol: sample\r\n" *
       "Upgrade: WebSocket\r\n" *
       "Sec-WebSocket-Key1: 4 @1  46546xW%0l 1 5\r\n" *
       "Origin: http://example.com\r\n" *
       "\r\n" *
       "Hot diggity dogg"
,should_keep_alive= true
,http_major= 1
,http_minor= 1
,method= "GET"
,query_string= ""
,fragment= ""
,request_path= "/demo"
,request_url= "/demo"
,num_headers= 7
,upgrade="Hot diggity dogg"
,headers=[ "Host"=> "example.com"
           , "Connection"=> "Something, Upgrade, ,Keep-Alive"
           , "Sec-Websocket-Key2"=> "12998 5 Y3 1  .P00"
           , "Sec-Websocket-Protocol"=> "sample"
           , "Upgrade"=> "WebSocket"
           , "Sec-Websocket-Key1"=> "4 @1  46546xW%0l 1 5"
           , "Origin"=> "http://example.com"
         ]
,body= ""
), Message(name= "line folding in header value"
,raw= "GET / HTTP/1.1\r\n" *
       "Line1:   abc\r\n" *
       "\tdef\r\n" *
       " ghi\r\n" *
       "\t\tjkl\r\n" *
       "  mno \r\n" *
       "\t \tqrs\r\n" *
       "Line2: \t line2\t\r\n" *
       "Line3:\r\n" *
       " line3\r\n" *
       "Line4: \r\n" *
       " \r\n" *
       "Connection:\r\n" *
       " close\r\n" *
       "\r\n"
,should_keep_alive= false
,http_major= 1
,http_minor= 1
,method= "GET"
,query_string= ""
,fragment= ""
,request_path= "/"
,request_url= "/"
,num_headers= 5
,headers=[ "Line1"=> "abc\tdef ghi\t\tjkl  mno \t \tqrs"
           , "Line2"=> "line2\t"
           , "Line3"=> "line3"
           , "Line4"=> ""
           , "Connection"=> "close"
         ]
,body= ""
), Message(name = "multiple connection header values with folding and lws"
,raw= "GET /demo HTTP/1.1\r\n" *
       "Connection: keep-alive, upgrade\r\n" *
       "Upgrade: WebSocket\r\n" *
       "\r\n" *
       "Hot diggity dogg"
,should_keep_alive= true
,http_major= 1
,http_minor= 1
,method= "GET"
,query_string= ""
,fragment= ""
,request_path= "/demo"
,request_url= "/demo"
,num_headers= 2
,upgrade="Hot diggity dogg"
,headers=[ "Connection"=> "keep-alive, upgrade"
           , "Upgrade"=> "WebSocket"
         ]
,body= ""
), Message(name = "multiple connection header values with folding and lws"
,raw= "GET /demo HTTP/1.1\r\n" *
       "Connection: keep-alive, \r\n upgrade\r\n" *
       "Upgrade: WebSocket\r\n" *
       "\r\n" *
       "Hot diggity dogg"
,should_keep_alive= true
,http_major= 1
,http_minor= 1
,method= "GET"
,query_string= ""
,fragment= ""
,request_path= "/demo"
,request_url= "/demo"
,num_headers= 2
,upgrade="Hot diggity dogg"
,headers=[ "Connection"=> "keep-alive,  upgrade"
           , "Upgrade"=> "WebSocket"
         ]
,body= ""
), Message(name= "line folding in header value"
,raw= "GET / HTTP/1.1\n" *
       "Line1:   abc\n" *
       "\tdef\n" *
       " ghi\n" *
       "\t\tjkl\n" *
       "  mno \n" *
       "\t \tqrs\n" *
       "Line2: \t line2\t\n" *
       "Line3:\n" *
       " line3\n" *
       "Line4: \n" *
       " \n" *
       "Connection:\n" *
       " close\n" *
       "\n"
,should_keep_alive= false
,http_major= 1
,http_minor= 1
,method= "GET"
,query_string= ""
,fragment= ""
,request_path= "/"
,request_url= "/"
,num_headers= 5
,headers=[ "Line1"=> "abc\tdef ghi\t\tjkl  mno \t \tqrs"
           , "Line2"=> "line2\t"
           , "Line3"=> "line3"
           , "Line4"=> ""
           , "Connection"=> "close"
         ]
,body= ""
)
]

#= * R E S P O N S E S * =#
const responses = Message[
  Message(name= "google 301"
,raw= "HTTP/1.1 301 Moved Permanently\r\n" *
       "Location: http://www.google.com/\r\n" *
       "Content-Type: text/html; charset=UTF-8\r\n" *
       "Date: Sun, 26 Apr 2009 11:11:49 GMT\r\n" *
       "Expires: Tue, 26 May 2009 11:11:49 GMT\r\n" *
       "X-\$PrototypeBI-Version: 1.6.0.3\r\n" * #= $ char in header field =#
       "Cache-Control: public, max-age=2592000\r\n" *
       "Server: gws\r\n" *
       "Content-Length:  219  \r\n" *
       "\r\n" *
       "<HTML><HEAD><meta http-equiv=\"content-type\" content=\"text/html;charset=utf-8\">\n" *
       "<TITLE>301 Moved</TITLE></HEAD><BODY>\n" *
       "<H1>301 Moved</H1>\n" *
       "The document has moved\n" *
       "<A HREF=\"http://www.google.com/\">here</A>.\r\n" *
       "</BODY></HTML>\r\n"
,should_keep_alive= true
,http_major= 1
,http_minor= 1
,status_code= 301
,response_status= "Moved Permanently"
,num_headers= 8
,headers=[
    "Location"=> "http://www.google.com/"
  , "Content-Type"=> "text/html; charset=UTF-8"
  , "Date"=> "Sun, 26 Apr 2009 11:11:49 GMT"
  , "Expires"=> "Tue, 26 May 2009 11:11:49 GMT"
  , "X-\$prototypebi-Version"=> "1.6.0.3"
  , "Cache-Control"=> "public, max-age=2592000"
  , "Server"=> "gws"
  , "Content-Length"=> "219  "
]
,body= "<HTML><HEAD><meta http-equiv=\"content-type\" content=\"text/html;charset=utf-8\">\n" *
        "<TITLE>301 Moved</TITLE></HEAD><BODY>\n" *
        "<H1>301 Moved</H1>\n" *
        "The document has moved\n" *
        "<A HREF=\"http://www.google.com/\">here</A>.\r\n" *
        "</BODY></HTML>\r\n"
), Message(name= "no content-length response"
,raw= "HTTP/1.1 200 OK\r\n" *
       "Date: Tue, 04 Aug 2009 07:59:32 GMT\r\n" *
       "Server: Apache\r\n" *
       "X-Powered-By: Servlet/2.5 JSP/2.1\r\n" *
       "Content-Type: text/xml; charset=utf-8\r\n" *
       "Connection: close\r\n" *
       "\r\n" *
       "<?xml version=\"1.0\" encoding=\"UTF-8\"?>\n" *
       "<SOAP-ENV:Envelope xmlns:SOAP-ENV=\"http://schemas.xmlsoap.org/soap/envelope/\">\n" *
       "  <SOAP-ENV:Body>\n" *
       "    <SOAP-ENV:Fault>\n" *
       "       <faultcode>SOAP-ENV:Client</faultcode>\n" *
       "       <faultstring>Client Error</faultstring>\n" *
       "    </SOAP-ENV:Fault>\n" *
       "  </SOAP-ENV:Body>\n" *
       "</SOAP-ENV:Envelope>"
,should_keep_alive= false
,http_major= 1
,http_minor= 1
,status_code= 200
,response_status= "OK"
,num_headers= 5
,headers=[
    "Date"=> "Tue, 04 Aug 2009 07:59:32 GMT"
  , "Server"=> "Apache"
  , "X-Powered-By"=> "Servlet/2.5 JSP/2.1"
  , "Content-Type"=> "text/xml; charset=utf-8"
  , "Connection"=> "close"
]
,body= "<?xml version=\"1.0\" encoding=\"UTF-8\"?>\n" *
        "<SOAP-ENV:Envelope xmlns:SOAP-ENV=\"http://schemas.xmlsoap.org/soap/envelope/\">\n" *
        "  <SOAP-ENV:Body>\n" *
        "    <SOAP-ENV:Fault>\n" *
        "       <faultcode>SOAP-ENV:Client</faultcode>\n" *
        "       <faultstring>Client Error</faultstring>\n" *
        "    </SOAP-ENV:Fault>\n" *
        "  </SOAP-ENV:Body>\n" *
        "</SOAP-ENV:Envelope>"
), Message(name= "404 no headers no body"
,raw= "HTTP/1.1 404 Not Found\r\n\r\n"
,should_keep_alive= false
,http_major= 1
,http_minor= 1
,status_code= 404
,response_status= "Not Found"
,num_headers= 0
,headers=Headers()
,body_size= 0
,body= ""
), Message(name= "301 no response phrase"
,raw= "HTTP/1.1 301\r\n\r\n"
,should_keep_alive = false
,http_major= 1
,http_minor= 1
,status_code= 301
,response_status= "Moved Permanently"
,num_headers= 0
,headers=Headers()
,body= ""
), Message(name="200 trailing space on chunked body"
,raw= "HTTP/1.1 200 OK\r\n" *
       "Content-Type: text/plain\r\n" *
       "Transfer-Encoding: chunked\r\n" *
       "\r\n" *
       "25  \r\n" *
       "This is the data in the first chunk\r\n" *
       "\r\n" *
       "1C\r\n" *
       "and this is the second one\r\n" *
       "\r\n" *
       "0  \r\n" *
       "\r\n"
,should_keep_alive= true
,http_major= 1
,http_minor= 1
,status_code= 200
,response_status= "OK"
,num_headers= 2
,headers=[
    "Content-Type"=> "text/plain"
  , "Transfer-Encoding"=> "chunked"
]
,body_size = 37+28
,body =
       "This is the data in the first chunk\r\n" *
       "and this is the second one\r\n"
), Message(name="no carriage ret"
,raw= "HTTP/1.1 200 OK\n" *
       "Content-Type: text/html; charset=utf-8\n" *
       "Connection: close\n" *
       "\n" *
       "these headers are from http://news.ycombinator.com/"
,should_keep_alive= false
,http_major= 1
,http_minor= 1
,status_code= 200
,response_status= "OK"
,num_headers= 2
,headers=[
    "Content-Type"=> "text/html; charset=utf-8"
  , "Connection"=> "close"
]
,body= "these headers are from http://news.ycombinator.com/"
), Message(name="proxy connection"
,raw= "HTTP/1.1 200 OK\r\n" *
       "Content-Type: text/html; charset=UTF-8\r\n" *
       "Content-Length: 11\r\n" *
       "Proxy-Connection: close\r\n" *
       "Date: Thu, 31 Dec 2009 20:55:48 +0000\r\n" *
       "\r\n" *
       "hello world"
,should_keep_alive= false
,http_major= 1
,http_minor= 1
,status_code= 200
,response_status= "OK"
,num_headers= 4
,headers=[
    "Content-Type"=> "text/html; charset=UTF-8"
  , "Content-Length"=> "11"
  , "Proxy-Connection"=> "close"
  , "Date"=> "Thu, 31 Dec 2009 20:55:48 +0000"
]
,body= "hello world"
), Message(name="underscore header key"
,raw= "HTTP/1.1 200 OK\r\n" *
       "Server: DCLK-AdSvr\r\n" *
       "Content-Type: text/xml\r\n" *
       "Content-Length: 0\r\n" *
       "DCLK_imp: v7;x;114750856;0-0;0;17820020;0/0;21603567/21621457/1;;~okv=;dcmt=text/xml;;~cs=o\r\n\r\n"
,should_keep_alive= true
,http_major= 1
,http_minor= 1
,status_code= 200
,response_status= "OK"
,num_headers= 4
,headers=[
    "Server"=> "DCLK-AdSvr"
  , "Content-Type"=> "text/xml"
  , "Content-Length"=> "0"
  , "Dclk_imp"=> "v7;x;114750856;0-0;0;17820020;0/0;21603567/21621457/1;;~okv=;dcmt=text/xml;;~cs=o"
]
,body= ""
), Message(name= "bonjourmadame.fr"
,raw= "HTTP/1.0 301 Moved Permanently\r\n" *
       "Date: Thu, 03 Jun 2010 09:56:32 GMT\r\n" *
       "Server: Apache/2.2.3 (Red Hat)\r\n" *
       "Cache-Control: public\r\n" *
       "Pragma: \r\n" *
       "Location: http://www.bonjourmadame.fr/\r\n" *
       "Vary: Accept-Encoding\r\n" *
       "Content-Length: 0\r\n" *
       "Content-Type: text/html; charset=UTF-8\r\n" *
       "Connection: keep-alive\r\n" *
       "\r\n"
,should_keep_alive= true
,http_major= 1
,http_minor= 0
,status_code= 301
,response_status= "Moved Permanently"
,num_headers= 9
,headers=[
    "Date"=> "Thu, 03 Jun 2010 09:56:32 GMT"
  , "Server"=> "Apache/2.2.3 (Red Hat)"
  , "Cache-Control"=> "public"
  , "Pragma"=> ""
  , "Location"=> "http://www.bonjourmadame.fr/"
  , "Vary"=>  "Accept-Encoding"
  , "Content-Length"=> "0"
  , "Content-Type"=> "text/html; charset=UTF-8"
  , "Connection"=> "keep-alive"
]
,body= ""
), Message(name= "field underscore"
,raw= "HTTP/1.1 200 OK\r\n" *
       "Date: Tue, 28 Sep 2010 01:14:13 GMT\r\n" *
       "Server: Apache\r\n" *
       "Cache-Control: no-cache, must-revalidate\r\n" *
       "Expires: Mon, 26 Jul 1997 05:00:00 GMT\r\n" *
       ".et-Cookie: PlaxoCS=1274804622353690521; path=/; domain=.plaxo.com\r\n" *
       "Vary: Accept-Encoding\r\n" *
       "_eep-Alive: timeout=45\r\n" * #= semantic value ignored =#
       "_onnection: Keep-Alive\r\n" * #= semantic value ignored =#
       "Transfer-Encoding: chunked\r\n" *
       "Content-Type: text/html\r\n" *
       "Connection: close\r\n" *
       "\r\n" *
       "0\r\n\r\n"
,should_keep_alive= false
,http_major= 1
,http_minor= 1
,status_code= 200
,response_status= "OK"
,num_headers= 11
,headers=[
    "Date"=> "Tue, 28 Sep 2010 01:14:13 GMT"
  , "Server"=> "Apache"
  , "Cache-Control"=> "no-cache, must-revalidate"
  , "Expires"=> "Mon, 26 Jul 1997 05:00:00 GMT"
  , ".et-Cookie"=> "PlaxoCS=1274804622353690521; path=/; domain=.plaxo.com"
  , "Vary"=> "Accept-Encoding"
  , "_eep-Alive"=> "timeout=45"
  , "_onnection"=> "Keep-Alive"
  , "Transfer-Encoding"=> "chunked"
  , "Content-Type"=> "text/html"
  , "Connection"=> "close"
]
,body= ""
), Message(name= "non-ASCII in status line"
,raw= "HTTP/1.1 500 Oriëntatieprobleem\r\n" *
       "Date: Fri, 5 Nov 2010 23:07:12 GMT+2\r\n" *
       "Content-Length: 0\r\n" *
       "Connection: close\r\n" *
       "\r\n"
,should_keep_alive= false
,http_major= 1
,http_minor= 1
,status_code= 500
,response_status= "Internal Server Error"
,num_headers= 3
,headers=[
    "Date"=> "Fri, 5 Nov 2010 23:07:12 GMT+2"
  , "Content-Length"=> "0"
  , "Connection"=> "close"
]
,body= ""
), Message(name= "http version 0.9"
,raw= "HTTP/0.9 200 OK\r\n" *
       "\r\n"
,should_keep_alive= false
,http_major= 0
,http_minor= 9
,status_code= 200
,response_status= "OK"
,num_headers= 0
,headers=Headers()
,body= ""
), Message(name= "neither content-length nor transfer-encoding response"
,raw= "HTTP/1.1 200 OK\r\n" *
       "Content-Type: text/plain\r\n" *
       "\r\n" *
       "hello world"
,should_keep_alive= false
,http_major= 1
,http_minor= 1
,status_code= 200
,response_status= "OK"
,num_headers= 1
,headers=[
    "Content-Type"=> "text/plain"
]
,body= "hello world"
), Message(name= "HTTP/1.0 with keep-alive and EOF-terminated 200 status"
,raw= "HTTP/1.0 200 OK\r\n" *
       "Connection: keep-alive\r\n" *
       "\r\n"
,should_keep_alive= false
,http_major= 1
,http_minor= 0
,status_code= 200
,response_status= "OK"
,num_headers= 1
,headers=[
    "Connection"=> "keep-alive"
]
,body_size= 0
,body= ""
), Message(name= "HTTP/1.0 with keep-alive and a 204 status"
,raw= "HTTP/1.0 204 No content\r\n" *
       "Connection: keep-alive\r\n" *
       "\r\n"
,should_keep_alive= true
,http_major= 1
,http_minor= 0
,status_code= 204
,response_status= "No Content"
,num_headers= 1
,headers=[
    "Connection"=> "keep-alive"
]
,body_size= 0
,body= ""
), Message(name= "HTTP/1.1 with an EOF-terminated 200 status"
,raw= "HTTP/1.1 200 OK\r\n" *
       "\r\n"
,should_keep_alive= false
,http_major= 1
,http_minor= 1
,status_code= 200
,response_status= "OK"
,num_headers= 0
,headers=Headers()
,body_size= 0
,body= ""
), Message(name= "HTTP/1.1 with a 204 status"
,raw= "HTTP/1.1 204 No content\r\n" *
       "\r\n"
,should_keep_alive= true
,http_major= 1
,http_minor= 1
,status_code= 204
,response_status= "No Content"
,num_headers= 0
,headers=Headers()
,body_size= 0
,body= ""
), Message(name= "HTTP/1.1 with a 204 status and keep-alive disabled"
,raw= "HTTP/1.1 204 No content\r\n" *
       "Connection: close\r\n" *
       "\r\n"
,should_keep_alive= false
,http_major= 1
,http_minor= 1
,status_code= 204
,response_status= "No Content"
,num_headers= 1
,headers=[
    "Connection"=> "close"
]
,body_size= 0
,body= ""
), Message(name= "HTTP/1.1 with chunked endocing and a 200 response"
,raw= "HTTP/1.1 200 OK\r\n" *
       "Transfer-Encoding: chunked\r\n" *
       "\r\n" *
       "0\r\n" *
       "\r\n"
,should_keep_alive= true
,http_major= 1
,http_minor= 1
,status_code= 200
,response_status= "OK"
,num_headers= 1
,headers=[
    "Transfer-Encoding"=> "chunked"
]
,body_size= 0
,body= ""
), Message(name= "field space"
,raw= "HTTP/1.1 200 OK\r\n" *
       "Server: Microsoft-IIS/6.0\r\n" *
       "X-Powered-By: ASP.NET\r\n" *
       "en-US Content-Type: text/xml\r\n" * #= this is the problem =#
       "Content-Type: text/xml\r\n" *
       "Content-Length: 16\r\n" *
       "Date: Fri, 23 Jul 2010 18:45:38 GMT\r\n" *
       "Connection: keep-alive\r\n" *
       "\r\n" *
       "<xml>hello</xml>" #= fake body =#
,should_keep_alive= true
,http_major= 1
,http_minor= 1
,status_code= 200
,response_status= "OK"
,num_headers= 7
,headers=[
    "Server"=>  "Microsoft-IIS/6.0"
  , "X-Powered-By"=> "ASP.NET"
  , "En-Us content-Type"=> "text/xml"
  , "Content-Type"=> "text/xml"
  , "Content-Length"=> "16"
  , "Date"=> "Fri, 23 Jul 2010 18:45:38 GMT"
  , "Connection"=> "keep-alive"
]
,body= "<xml>hello</xml>"
), Message(name= "amazon.com"
,raw= "HTTP/1.1 301 MovedPermanently\r\n" *
       "Date: Wed, 15 May 2013 17:06:33 GMT\r\n" *
       "Server: Server\r\n" *
       "x-amz-id-1: 0GPHKXSJQ826RK7GZEB2\r\n" *
       "p3p: policyref=\"http://www.amazon.com/w3c/p3p.xml\",CP=\"CAO DSP LAW CUR ADM IVAo IVDo CONo OTPo OUR DELi PUBi OTRi BUS PHY ONL UNI PUR FIN COM NAV INT DEM CNT STA HEA PRE LOC GOV OTC \"\r\n" *
       "x-amz-id-2: STN69VZxIFSz9YJLbz1GDbxpbjG6Qjmmq5E3DxRhOUw+Et0p4hr7c/Q8qNcx4oAD\r\n" *
       "Location: http://www.amazon.com/Dan-Brown/e/B000AP9DSU/ref=s9_pop_gw_al1?_encoding=UTF8&refinementId=618073011&pf_rd_m=ATVPDKIKX0DER&pf_rd_s=center-2&pf_rd_r=0SHYY5BZXN3KR20BNFAY&pf_rd_t=101&pf_rd_p=1263340922&pf_rd_i=507846\r\n" *
       "Vary: Accept-Encoding,User-Agent\r\n" *
       "Content-Type: text/html; charset=ISO-8859-1\r\n" *
       "Transfer-Encoding: chunked\r\n" *
       "\r\n" *
       "1\r\n" *
       "\n\r\n" *
       "0\r\n" *
       "\r\n"
,should_keep_alive= true
,http_major= 1
,http_minor= 1
,status_code= 301
,response_status= "Moved Permanently"
,num_headers= 9
,headers=[ "Date"=> "Wed, 15 May 2013 17:06:33 GMT"
           , "Server"=> "Server"
           , "X-Amz-Id-1"=> "0GPHKXSJQ826RK7GZEB2"
           , "P3p"=> "policyref=\"http://www.amazon.com/w3c/p3p.xml\",CP=\"CAO DSP LAW CUR ADM IVAo IVDo CONo OTPo OUR DELi PUBi OTRi BUS PHY ONL UNI PUR FIN COM NAV INT DEM CNT STA HEA PRE LOC GOV OTC \""
           , "X-Amz-Id-2"=> "STN69VZxIFSz9YJLbz1GDbxpbjG6Qjmmq5E3DxRhOUw+Et0p4hr7c/Q8qNcx4oAD"
           , "Location"=> "http://www.amazon.com/Dan-Brown/e/B000AP9DSU/ref=s9_pop_gw_al1?_encoding=UTF8&refinementId=618073011&pf_rd_m=ATVPDKIKX0DER&pf_rd_s=center-2&pf_rd_r=0SHYY5BZXN3KR20BNFAY&pf_rd_t=101&pf_rd_p=1263340922&pf_rd_i=507846"
           , "Vary"=> "Accept-Encoding,User-Agent"
           , "Content-Type"=> "text/html; charset=ISO-8859-1"
           , "Transfer-Encoding"=> "chunked"
         ]
,body= "\n"
), Message(name= "empty reason phrase after space"
,raw= "HTTP/1.1 200 \r\n" *
       "\r\n"
,should_keep_alive= false
,http_major= 1
,http_minor= 1
,status_code= 200
,response_status= "OK"
,num_headers= 0
,headers=Headers()
,body= ""
), Message(name= "Content-Length-X"
,raw= "HTTP/1.1 200 OK\r\n" *
       "Content-Length-X: 0\r\n" *
       "Transfer-Encoding: chunked\r\n" *
       "\r\n" *
       "2\r\n" *
       "OK\r\n" *
       "0\r\n" *
       "\r\n"
,should_keep_alive= true
,http_major= 1
,http_minor= 1
,status_code= 200
,response_status= "OK"
,num_headers= 2
,headers=[ "Content-Length-X"=> "0"
           , "Transfer-Encoding"=> "chunked"
         ]
,body= "OK"
)
]

@testset "HTTP.parse" begin

  @testset "HTTP.parse(HTTP.Request, str)" begin
      for req in requests

          println("TEST - parser.jl - Request $(req.name)")
          upgrade = Ref{SubArray{UInt8, 1}}()
          r = Request()
          p = Parser()
          b = IOBuffer()
<<<<<<< HEAD
          bytes = Vector{UInt8}(req.raw)
          r = Request(req.raw)
=======
          bytes = HTTP.bytes(req.raw)
          sz = t
          if t > 0
              for i in 1:sz:length(bytes)
                  parse!(p, r, b, view(bytes, i:min(i+sz-1, length(bytes))))
              end
              r.body = take!(b)
          elseif t < 0
              i = rand(2:length(bytes))
              parse!(p, r, b, bytes[1:i-1])
              parse!(p, r, b, bytes[i:end])
              r.body = take!(b)
          else
              r = Request(req.raw)
>>>>>>> 6c3ee031
              #r = HTTP.parse(HTTP.Request, req.raw; extraref=upgrade)
          if r.method == "CONNECT"
              host, port, userinfo = HTTP.URIs.http_parse_host(SubString(r.target))
              @test host == req.host
              @test port == req.port
          else
              if r.target == "*"
                  @test r.target == req.request_path
              else
                  target = parse(HTTP.URI, r.target)
                  @test target.query == req.query_string
                  @test target.fragment == req.fragment
                  @test target.path == req.request_path
                  @test target.host == req.host
                  @test target.userinfo == req.userinfo
                  @test target.port in (req.port, "80", "443")
                  @test string(target) == req.request_url
              end
          end
          @test r.version.major == req.http_major
          @test r.version.minor == req.http_minor
          @test r.method == string(req.method)
          @test length(r.headers) == req.num_headers
          @test Dict(HTTP.CanonicalizeRequest.canonicalizeheaders(r.headers)) == Dict(req.headers)
          @test String(r.body) == req.body
# FIXME          @test HTTP.http_should_keep_alive(HTTP.DEFAULT_PARSER) == req.should_keep_alive

          if isassigned(upgrade)
              @show String(collect(upgrade[]))
          end
# FIXME          @test t != 0 ||
#                req.upgrade == "" && !isassigned(upgrade) ||
#                String(collect(upgrade[])) == req.upgrade
      end

      reqstr = "GET http://www.techcrunch.com/ HTTP/1.1\r\n" *
               "Host: www.techcrunch.com\r\n" *
               "User-Agent: Fake\r\n" *
               "Accept: text/html,application/xhtml+xml,application/xml;q=0.9,*/*;q=0.8\r\n" *
               "Accept-Language: en-us,en;q=0.5\r\n" *
               "Accept-Encoding: gzip,deflate\r\n" *
               "Accept-Charset: ISO-8859-1,utf-8;q=0.7,*;q=0.7\r\n" *
               "Keep-Alive: 300\r\n" *
               "Content-Length: 7\r\n" *
               "Proxy-Connection: keep-alive\r\n\r\n1234567"

      req = Request("GET", "http://www.techcrunch.com/")
      req.headers = ["Host"=>"www.techcrunch.com","User-Agent"=>"Fake","Accept"=>"text/html,application/xhtml+xml,application/xml;q=0.9,*/*;q=0.8","Accept-Language"=>"en-us,en;q=0.5","Accept-Encoding"=>"gzip,deflate","Accept-Charset"=>"ISO-8859-1,utf-8;q=0.7,*;q=0.7","Keep-Alive"=>"300","Content-Length"=>"7","Proxy-Connection"=>"keep-alive"]
      req.body = HTTP.bytes("1234567")

      @test Request(reqstr).headers == req.headers
      @test Request(reqstr) == req

      reqstr = "GET / HTTP/1.1\r\n" *
               "Host: foo.com\r\n\r\n"

      req = Request("GET", "/")
      req.headers = ["Host"=>"foo.com"]

      @test Request(reqstr) == req

      reqstr = "GET //user@host/is/actually/a/path/ HTTP/1.1\r\n" *
               "Host: test\r\n\r\n"

      req = Request("GET", "//user@host/is/actually/a/path/")
      req.headers = ["Host"=>"test"]

      @test Request(reqstr) == req

      reqstr = "GET ../../../../etc/passwd HTTP/1.1\r\n" *
               "Host: test\r\n\r\n"

      @test_throws ParsingError HTTP.URI(Request(reqstr).target)

      reqstr = "GET  HTTP/1.1\r\n" *
               "Host: test\r\n\r\n"

      @test_throws ParsingError Request(reqstr)

      reqstr = "POST / HTTP/1.1\r\n" *
               "Host: foo.com\r\n" *
               "Transfer-Encoding: chunked\r\n\r\n" *
               "3\r\nfoo\r\n" *
               "3\r\nbar\r\n" *
               "0\r\n" *
               "Trailer-Key: Trailer-Value\r\n" *
               "\r\n"

      req = Request()
      req.method = "POST"
      req.target = "/"
      req.headers = ["Host"=>"foo.com", "Transfer-Encoding"=>"chunked", "Trailer-Key"=>"Trailer-Value"]
      req.body = HTTP.bytes("foobar")

      @test Request(reqstr) == req

#= FIXME
      reqstr = "POST / HTTP/1.1\r\n" *
               "Host: foo.com\r\n" *
               "Transfer-Encoding: chunked\r\n" *
               "Content-Length: 9999\r\n\r\n" * # to be removed.
               "3\r\nfoo\r\n" *
               "3\r\nbar\r\n" *
               "0\r\n" *
               "\r\n"

      @test_throws ParsingError Request(reqstr)
=#

      reqstr = "CONNECT www.google.com:443 HTTP/1.1\r\n\r\n"

      req = Request()
      req.method = "CONNECT"
      req.target = "www.google.com:443"

      @test Request(reqstr) == req

      reqstr = "CONNECT 127.0.0.1:6060 HTTP/1.1\r\n\r\n"

      req = Request()
      req.method = "CONNECT"
      req.target = "127.0.0.1:6060"

      @test Request(reqstr) == req

      # reqstr = "CONNECT /_goRPC_ HTTP/1.1\r\n\r\n"
      #
      # req = HTTP.Request()
      # req.method = "CONNECT"
      # req.target = HTTP.URI("/_goRPC_"; isconnect=true)

      # @test HTTP.parse(HTTP.Request, reqstr) == req

      reqstr = "NOTIFY * HTTP/1.1\r\nServer: foo\r\n\r\n"

      req = Request()
      req.method = "NOTIFY"
      req.target = "*"
      req.headers = ["Server"=>"foo"]

      @test Request(reqstr) == req

      reqstr = "OPTIONS * HTTP/1.1\r\nServer: foo\r\n\r\n"

      req = Request()
      req.method = "OPTIONS"
      req.target = "*"
      req.headers = ["Server"=>"foo"]

      @test Request(reqstr) == req

      reqstr = "GET / HTTP/1.1\r\nHost: issue8261.com\r\nConnection: close\r\n\r\n"

      req = Request("GET", "/")
      req.headers = ["Host"=>"issue8261.com", "Connection"=>"close"]

      @test Request(reqstr) == req

      reqstr = "HEAD / HTTP/1.1\r\nHost: issue8261.com\r\nConnection: close\r\nContent-Length: 0\r\n\r\n"

      req = Request()
      req.method = "HEAD"
      req.target = "/"
      req.headers = ["Host"=>"issue8261.com", "Connection"=>"close", "Content-Length"=>"0"]

      @test Request(reqstr) == req

      reqstr = "POST /cgi-bin/process.cgi HTTP/1.1\r\n" *
               "User-Agent: Mozilla/4.0 (compatible; MSIE5.01; Windows NT)\r\n" *
               "Host: www.tutorialspoint.com\r\n" *
               "Content-Type: text/xml; charset=utf-8\r\n" *
               "Content-Length: 19\r\n" *
               "Accept-Language: en-us\r\n" *
               "Accept-Encoding: gzip, deflate\r\n" *
               "Connection: Keep-Alive\r\n\r\n" *
               "first=Zara&last=Ali\r\n\r\n"

      req = Request()
      req.method = "POST"
      req.target = "/cgi-bin/process.cgi"
      req.headers = ["User-Agent"=>"Mozilla/4.0 (compatible; MSIE5.01; Windows NT)",
                     "Host"=>"www.tutorialspoint.com",
                     "Content-Type"=>"text/xml; charset=utf-8",
                     "Content-Length"=>"19",
                     "Accept-Language"=>"en-us",
                     "Accept-Encoding"=>"gzip, deflate",
                     "Connection"=>"Keep-Alive"]
      req.body = HTTP.bytes("first=Zara&last=Ali")

      @test Request(reqstr) == req
  end

  @testset "Response(str)" begin
      for resp in responses
          println("TEST - parser.jl - Response $(resp.name)")
          try
<<<<<<< HEAD
              r = Response(resp.raw)
=======
              if t > 0
                  r = Request().response
                  p = Parser()
                  b = IOBuffer()
                  bytes = HTTP.bytes(resp.raw)
                  sz = t
                  for i in 1:sz:length(bytes)
                      parse!(p, r, b, view(bytes, i:min(i+sz-1, length(bytes))))
                  end
                  r.body = take!(b)
              else
                  r = Response(resp.raw)
              end
>>>>>>> 6c3ee031
              @test r.version.major == resp.http_major
              @test r.version.minor == resp.http_minor
              @test r.status == resp.status_code
              @test HTTP.Messages.statustext(r) == resp.response_status
              @test length(r.headers) == resp.num_headers
              @test Dict(HTTP.CanonicalizeRequest.canonicalizeheaders(r.headers)) == Dict(resp.headers)
              @test String(r.body) == resp.body
# FIXME              @test HTTP.http_should_keep_alive(HTTP.DEFAULT_PARSER) == resp.should_keep_alive
          catch e
              if HTTP.Parsers.strict && isa(e, ParsingError)
                  println("HTTP.strict is enabled. ParsingError ignored.")
              else
                  rethrow()
              end
          end
      end
  end

  @testset "HTTP.parse errors" begin
      reqstr = "GET / HTTP/1.1\r\n" * "Foo: F\01ailure\r\n\r\n"
      HTTP.Parsers.strict && @test_throws ParsingError Request(reqstr)
      if !HTTP.Parsers.strict
        r = HTTP.parse(HTTP.Messages.Request, reqstr)
        @test r.method == "GET"
        @test r.target == "/"
        @test length(r.headers) == 1
      end

      reqstr = "GET / HTTP/1.1\r\n" * "Foo: B\02ar\r\n\r\n"
      HTTP.Parsers.strict && @test_throws ParsingError Request(reqstr)
      if !HTTP.Parsers.strict
          r = parse(HTTP.Messages.Request, reqstr)
          @test r.method == "GET"
          @test r.target == "/"
          @test length(r.headers) == 1
      end

      respstr = "HTTP/1.1 200 OK\r\n" * "Foo: F\01ailure\r\n\r\n"
      HTTP.Parsers.strict && @test_throws ParsingError Response(respstr)
      if !HTTP.Parsers.strict
          r = parse(HTTP.Messages.Response, respstr)
          @test r.status == 200
          @test length(r.headers) == 1
      end

      respstr = "HTTP/1.1 200 OK\r\n" * "Foo: B\02ar\r\n\r\n"
      HTTP.Parsers.strict && @test_throws ParsingError Response(respstr)
      if !HTTP.Parsers.strict
          r = parse(HTTP.Messages.Response, respstr)
          @test r.status == 200
          @test length(r.headers) == 1
      end

      reqstr = "GET / HTTP/1.1\r\n" * "Fo@: Failure\r\n\r\n"
      HTTP.Parsers.strict && @test_throws ParsingError Request(reqstr)
      !HTTP.Parsers.strict && (@test_throws ParsingError Request(reqstr))

      reqstr = "GET / HTTP/1.1\r\n" * "Foo\01\test: Bar\r\n\r\n"
      HTTP.Parsers.strict && @test_throws ParsingError Request(reqstr)
      !HTTP.Parsers.strict && (@test_throws ParsingError Request(reqstr))

      respstr = "HTTP/1.1 200 OK\r\n" * "Fo@: Failure\r\n\r\n"
      HTTP.Parsers.strict && @test_throws ParsingError Response(respstr)
      !HTTP.Parsers.strict && (@test_throws ParsingError Response(respstr))
      @test @errmsg(Response(respstr)) == """
        HTTP.ParsingError: invalid character in header, es_header_field, 200
        "Fo@: Failure"
           ^
        """

      respstr = "HTTP/1.1 200 OK\r\n" * "Foo\01\test: Bar\r\n\r\n"
      HTTP.Parsers.strict && @test_throws ParsingError Response(respstr)
      !HTTP.Parsers.strict && (@test_throws ParsingError Response(respstr))

      reqstr = "GET / HTTP/1.1\r\n" * "Content-Length: 0\r\nContent-Length: 1\r\n\r\n"
      HTTP.Parsers.strict && @test_throws ParsingError Request(reqstr)
      respstr = "HTTP/1.1 200 OK\r\n" * "Content-Length: 0\r\nContent-Length: 1\r\n\r\n"
      HTTP.Parsers.strict && @test_throws ParsingError Response(respstr)

      reqstr = "GET / HTTP/1.1\r\n" * "Transfer-Encoding: chunked\r\nContent-Length: 1\r\n\r\n"
      HTTP.Parsers.strict && @test_throws ParsingError Request(reqstr)
      respstr = "HTTP/1.1 200 OK\r\n" * "Transfer-Encoding: chunked\r\nContent-Length: 1\r\n\r\n"
      HTTP.Parsers.strict && @test_throws ParsingError Response(respstr)

      reqstr = "GET / HTTP/1.1\r\n" * "Foo: 1\rBar: 1\r\n\r\n"
      HTTP.Parsers.strict && @test_throws ParsingError Request(reqstr)
      respstr = "HTTP/1.1 200 OK\r\n" * "Foo: 1\rBar: 1\r\n\r\n"
      HTTP.Parsers.strict && @test_throws ParsingError Response(respstr)


      for r in ((Request, "GET / HTTP/1.1\r\n"), (Response, "HTTP/1.0 200 OK\r\n"))
          R = r[1]()
          b = IOBuffer()
          p = Parser()
          n = parse!(Parser(), R, b, r[2])
          @test !headerscomplete(p)
          @test !messagecomplete(p)
          @test n == length(HTTP.bytes(r[2]))
      end

      buf = "GET / HTTP/1.1\r\nheader: value\nhdr: value\r\n"
      @test_throws EOFError r = Request(buf)

      respstr = "HTTP/1.1 200 OK\r\n" * "Content-Length: " * "1844674407370955160" * "\r\n\r\n"
      r = Response()
      b = IOBuffer()
      p = Parser()
      parse!(p, r, b, respstr)
      @test r.status == 200
      @test r.headers == ["Content-Length"=>"1844674407370955160"]

#=
      respstr = "HTTP/1.1 200 OK\r\n" * "Content-Length: " * "18446744073709551615" * "\r\n\r\n"
      e = try Response(respstr) catch e e end
      @test isa(e, ParsingError) && e.code == Parsers.HPE_INVALID_CONTENT_LENGTH

      respstr = "HTTP/1.1 200 OK\r\n" * "Content-Length: " * "18446744073709551616" * "\r\n\r\n"
      e = try Response(respstr) catch e e end
      @test isa(e, ParsingError) && e.code == Parsers.HPE_INVALID_CONTENT_LENGTH
=#

      respstr = "HTTP/1.1 200 OK\r\n" * "Transfer-Encoding: chunked\r\n\r\n" * "FFFFFFFFFFFFFFE" * "\r\n..."
      r = Response()
      p = Parser()
      parse!(p, r, b, respstr)
      @test r.status == 200
      @test r.headers == ["Transfer-Encoding"=>"chunked"]

      respstr = "HTTP/1.1 200 OK\r\n" * "Transfer-Encoding: chunked\r\n\r\n" * "FFFFFFFFFFFFFFF" * "\r\n..."
      e = try Response(respstr) catch e e end
      @test isa(e, ParsingError) && e.code == :HPE_INVALID_CONTENT_LENGTH
      respstr = "HTTP/1.1 200 OK\r\n" * "Transfer-Encoding: chunked\r\n\r\n" * "10000000000000000" * "\r\n..."
      e = try Response(respstr) catch e e end
      @test isa(e, ParsingError) && e.code == :HPE_INVALID_CONTENT_LENGTH

      for len in (1000, 100000)
          b = IOBuffer()
          HTTP.Parsers.reset!(p)
          reqstr = "POST / HTTP/1.0\r\nConnection: Keep-Alive\r\nContent-Length: $len\r\n\r\n"
          r = Request()
          p = Parser()
          parse!(p, r, b, reqstr)
          @test headerscomplete(p)
          @test !messagecomplete(p)
          for i = 1:len-1
              parse!(p, r, b, "a")
              @test headerscomplete(p)
              @test !messagecomplete(p)
          end
          parse!(p, r, b, "a")
          @test headerscomplete(p)
#          @test messagecomplete(p)
          @test length(take!(b)) == len
      end

      for len in (1000, 100000)
          b = IOBuffer()
          HTTP.Parsers.reset!(p)
          respstr = "HTTP/1.0 200 OK\r\nConnection: Keep-Alive\r\nContent-Length: $len\r\n\r\n"
          r = Request().response
          p = Parser()
          parse!(p, r, b, respstr)
          @test headerscomplete(p)
          @test !messagecomplete(p)
          for i = 1:len-1
              parse!(p, r, b, "a")
              @test headerscomplete(p)
              @test !messagecomplete(p)
          end
          parse!(p, r, b, "a")
          @test headerscomplete(p)
#          @test messagecomplete(p)
          @test length(take!(b)) == len
      end

      b = IOBuffer()
      reqstr = requests[1].raw * requests[2].raw
      r = Request()
      p = Parser()
      n = parse!(p, r, b, reqstr)
      @test headerscomplete(p)
      #@test messagecomplete(p)
      @test String(take!(b)) == requests[1].body
      b = IOBuffer()
      ex = HTTP.bytes(reqstr)[n+1:end]
      HTTP.Parsers.reset!(p)
      parse!(p, r, b, ex)
      @test headerscomplete(p)
      #@test messagecomplete(p)
      @test String(take!(b)) == requests[2].body

      @test_throws ParsingError Request("GET / HTP/1.1\r\n\r\n")

      r = Request("GET / HTTP/1.1\r\n" * "Test: Düsseldorf\r\n\r\n")
      @test r.headers == ["Test" => "Düsseldorf"]

      r = Request()
      p = Parser()
      b = IOBuffer()
      parse!(p, r, b, "GET / HTTP/1.1\r\n" * "Content-Type: text/plain\r\n" * "Content-Length: 6\r\n\r\n" * "fooba")
      @test String(take!(b)) == "fooba"

      for m in ["GET", "PUT", "M-SEARCH", "FOOMETHOD"]
          r = Request("$m / HTTP/1.1\r\n\r\n")
          @test r.method == string(m)
      end

      for m in ("HTTP/1.1", "hello world")
          @test_throws ParsingError Request("$m / HTTP/1.1\r\n\r\n")
      end
      for m in ("ASDF","C******","COLA","GEM","GETA","M****","MKCOLA","PROPPATCHA","PUN","PX","SA")
          @test Request("$m / HTTP/1.1\r\n\r\n").method == m
      end

      @test_throws ParsingError Request("GET / HTTP/1.1\r\n" * "name\r\n" * " : value\r\n\r\n")

      reqstr = "GET / HTTP/1.1\r\n" *
      "X-SSL-FoooBarr:   -----BEGIN CERTIFICATE-----\r\n" *
      "\tMIIFbTCCBFWgAwIBAgICH4cwDQYJKoZIhvcNAQEFBQAwcDELMAkGA1UEBhMCVUsx\r\n" *
      "\tETAPBgNVBAoTCGVTY2llbmNlMRIwEAYDVQQLEwlBdXRob3JpdHkxCzAJBgNVBAMT\r\n" *
      "\tAkNBMS0wKwYJKoZIhvcNAQkBFh5jYS1vcGVyYXRvckBncmlkLXN1cHBvcnQuYWMu\r\n" *
      "\tdWswHhcNMDYwNzI3MTQxMzI4WhcNMDcwNzI3MTQxMzI4WjBbMQswCQYDVQQGEwJV\r\n" *
      "\tSzERMA8GA1UEChMIZVNjaWVuY2UxEzARBgNVBAsTCk1hbmNoZXN0ZXIxCzAJBgNV\r\n" *
      "\tBAcTmrsogriqMWLAk1DMRcwFQYDVQQDEw5taWNoYWVsIHBhcmQYJKoZIhvcNAQEB\r\n" *
      "\tBQADggEPADCCAQoCggEBANPEQBgl1IaKdSS1TbhF3hEXSl72G9J+WC/1R64fAcEF\r\n" *
      "\tW51rEyFYiIeZGx/BVzwXbeBoNUK41OK65sxGuflMo5gLflbwJtHBRIEKAfVVp3YR\r\n" *
      "\tgW7cMA/s/XKgL1GEC7rQw8lIZT8RApukCGqOVHSi/F1SiFlPDxuDfmdiNzL31+sL\r\n" *
      "\t0iwHDdNkGjy5pyBSB8Y79dsSJtCW/iaLB0/n8Sj7HgvvZJ7x0fr+RQjYOUUfrePP\r\n" *
      "\tu2MSpFyf+9BbC/aXgaZuiCvSR+8Snv3xApQY+fULK/xY8h8Ua51iXoQ5jrgu2SqR\r\n" *
      "\twgA7BUi3G8LFzMBl8FRCDYGUDy7M6QaHXx1ZWIPWNKsCAwEAAaOCAiQwggIgMAwG\r\n" *
      "\tA1UdEwEB/wQCMAAwEQYJYIZIAYb4QgHTTPAQDAgWgMA4GA1UdDwEB/wQEAwID6DAs\r\n" *
      "\tBglghkgBhvhCAQ0EHxYdVUsgZS1TY2llbmNlIFVzZXIgQ2VydGlmaWNhdGUwHQYD\r\n" *
      "\tVR0OBBYEFDTt/sf9PeMaZDHkUIldrDYMNTBZMIGaBgNVHSMEgZIwgY+AFAI4qxGj\r\n" *
      "\tloCLDdMVKwiljjDastqooXSkcjBwMQswCQYDVQQGEwJVSzERMA8GA1UEChMIZVNj\r\n" *
      "\taWVuY2UxEjAQBgNVBAsTCUF1dGhvcml0eTELMAkGA1UEAxMCQ0ExLTArBgkqhkiG\r\n" *
      "\t9w0BCQEWHmNhLW9wZXJhdG9yQGdyaWQtc3VwcG9ydC5hYy51a4IBADApBgNVHRIE\r\n" *
      "\tIjAggR5jYS1vcGVyYXRvckBncmlkLXN1cHBvcnQuYWMudWswGQYDVR0gBBIwEDAO\r\n" *
      "\tBgwrBgEEAdkvAQEBAQYwPQYJYIZIAYb4QgEEBDAWLmh0dHA6Ly9jYS5ncmlkLXN1\r\n" *
      "\tcHBvcnQuYWMudmT4sopwqlBWsvcHViL2NybC9jYWNybC5jcmwwPQYJYIZIAYb4QgEDBDAWLmh0\r\n" *
      "\tdHA6Ly9jYS5ncmlkLXN1cHBvcnQuYWMudWsvcHViL2NybC9jYWNybC5jcmwwPwYD\r\n" *
      "\tVR0fBDgwNjA0oDKgMIYuaHR0cDovL2NhLmdyaWQt5hYy51ay9wdWIv\r\n" *
      "\tY3JsL2NhY3JsLmNybDANBgkqhkiG9w0BAQUFAAOCAQEAS/U4iiooBENGW/Hwmmd3\r\n" *
      "\tXCy6Zrt08YjKCzGNjorT98g8uGsqYjSxv/hmi0qlnlHs+k/3Iobc3LjS5AMYr5L8\r\n" *
      "\tUO7OSkgFFlLHQyC9JzPfmLCAugvzEbyv4Olnsr8hbxF1MbKZoQxUZtMVu29wjfXk\r\n" *
      "\thTeApBv7eaKCWpSp7MCbvgzm74izKhu3vlDk9w6qVrxePfGgpKPqfHiOoGhFnbTK\r\n" *
      "\twTC6o2xq5y0qZ03JonF7OJspEd3I5zKY3E+ov7/ZhW6DqT8UFvsAdjvQbXyhV8Eu\r\n" *
      "\tYhixw1aKEPzNjNowuIseVogKOLXxWI5vAi5HgXdS0/ES5gDGsABo4fqovUKlgop3\r\n" *
      "\tRA==\r\n" *
      "\t-----END CERTIFICATE-----\r\n" *
      "\r\n"

      r = Request(reqstr)
      @test r.method == "GET"

      @test "GET / HTTP/1.1X-SSL-FoooBarr:   $(header(r, "X-SSL-FoooBarr"))" == replace(reqstr, "\r\n", "")

      # @test_throws HTTP.ParsingError HTTP.parse(HTTP.Request, "GET / HTTP/1.1\r\nHost: www.example.com\r\nConnection\r\033\065\325eep-Alive\r\nAccept-Encoding: gzip\r\n\r\n")

      r = Request("GET /bad_get_no_headers_no_body/world HTTP/1.1\r\nAccept: */*\r\n\r\nHELLO")
      @test String(r.body) == ""
  end
end # @testset HTTP.parse

end # module ParserTest<|MERGE_RESOLUTION|>--- conflicted
+++ resolved
@@ -1451,25 +1451,8 @@
           r = Request()
           p = Parser()
           b = IOBuffer()
-<<<<<<< HEAD
-          bytes = Vector{UInt8}(req.raw)
+          bytes = HTTP.bytes(req.raw)
           r = Request(req.raw)
-=======
-          bytes = HTTP.bytes(req.raw)
-          sz = t
-          if t > 0
-              for i in 1:sz:length(bytes)
-                  parse!(p, r, b, view(bytes, i:min(i+sz-1, length(bytes))))
-              end
-              r.body = take!(b)
-          elseif t < 0
-              i = rand(2:length(bytes))
-              parse!(p, r, b, bytes[1:i-1])
-              parse!(p, r, b, bytes[i:end])
-              r.body = take!(b)
-          else
-              r = Request(req.raw)
->>>>>>> 6c3ee031
               #r = HTTP.parse(HTTP.Request, req.raw; extraref=upgrade)
           if r.method == "CONNECT"
               host, port, userinfo = HTTP.URIs.http_parse_host(SubString(r.target))
@@ -1666,23 +1649,7 @@
       for resp in responses
           println("TEST - parser.jl - Response $(resp.name)")
           try
-<<<<<<< HEAD
               r = Response(resp.raw)
-=======
-              if t > 0
-                  r = Request().response
-                  p = Parser()
-                  b = IOBuffer()
-                  bytes = HTTP.bytes(resp.raw)
-                  sz = t
-                  for i in 1:sz:length(bytes)
-                      parse!(p, r, b, view(bytes, i:min(i+sz-1, length(bytes))))
-                  end
-                  r.body = take!(b)
-              else
-                  r = Response(resp.raw)
-              end
->>>>>>> 6c3ee031
               @test r.version.major == resp.http_major
               @test r.version.minor == resp.http_minor
               @test r.status == resp.status_code
